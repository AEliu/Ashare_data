[project]
name = "Ashare_data"
version = "0.1.0"
description = "Default template for PDM package"
authors = [
    {name = "chao", email = "17284002+AEliu@users.noreply.github.com"},
]
dependencies = ["httpx>=0.28.1"]
<<<<<<< HEAD
requires-python = ">=3.9"
readme = "README.md"
=======
requires-python = "==3.13.*"
readme = "readme.md"
>>>>>>> 5934a19c
license = {text = "MIT"}


[tool.pdm]
distribution = false

[tool.pdm.dev-dependencies]
test = [
    "pytest>=7.0",
]

[tool.pytest.ini_options]
pythonpath = ["."]<|MERGE_RESOLUTION|>--- conflicted
+++ resolved
@@ -6,13 +6,8 @@
     {name = "chao", email = "17284002+AEliu@users.noreply.github.com"},
 ]
 dependencies = ["httpx>=0.28.1"]
-<<<<<<< HEAD
 requires-python = ">=3.9"
 readme = "README.md"
-=======
-requires-python = "==3.13.*"
-readme = "readme.md"
->>>>>>> 5934a19c
 license = {text = "MIT"}
 
 
